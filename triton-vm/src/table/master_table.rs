use std::cmp::max;
use std::ops::MulAssign;

use itertools::Itertools;
use ndarray::parallel::prelude::*;
use ndarray::prelude::*;
use ndarray::s;
use ndarray::Array2;
use ndarray::ArrayView2;
use ndarray::ArrayViewMut2;
use ndarray::Zip;
use num_traits::One;
use rand::distributions::Standard;
use rand::prelude::Distribution;
use rand::random;
use strum_macros::Display;
use strum_macros::EnumCount as EnumCountMacro;
use strum_macros::EnumIter;
use twenty_first::shared_math::b_field_element::BFieldElement;
use twenty_first::shared_math::mpolynomial::Degree;
use twenty_first::shared_math::other::is_power_of_two;
use twenty_first::shared_math::other::roundup_npo2;
use twenty_first::shared_math::polynomial::Polynomial;
use twenty_first::shared_math::traits::FiniteField;
use twenty_first::shared_math::traits::Inverse;
use twenty_first::shared_math::traits::ModPowU32;
use twenty_first::shared_math::traits::PrimitiveRootOfUnity;
use twenty_first::shared_math::x_field_element::XFieldElement;
use twenty_first::util_types::algebraic_hasher::AlgebraicHasher;
use twenty_first::util_types::merkle_tree::MerkleTree;
use twenty_first::util_types::merkle_tree_maker::MerkleTreeMaker;

use triton_opcodes::instruction::Instruction;
use triton_profiler::prof_start;
use triton_profiler::prof_stop;
use triton_profiler::triton_profiler::TritonProfiler;

use crate::arithmetic_domain::ArithmeticDomain;
use crate::stark::MTMaker;
use crate::stark::StarkHasher;
use crate::table::cascade_table::CascadeTable;
use crate::table::challenges::Challenges;
use crate::table::degree_lowering_table::DegreeLoweringTable;
use crate::table::extension_table::DegreeWithOrigin;
use crate::table::extension_table::Quotientable;
use crate::table::hash_table::HashTable;
use crate::table::jump_stack_table::JumpStackTable;
use crate::table::lookup_table::LookupTable;
use crate::table::op_stack_table::OpStackTable;
use crate::table::processor_table::ProcessorTable;
use crate::table::program_table::ProgramTable;
use crate::table::ram_table::RamTable;
use crate::table::u32_table::U32Table;
use crate::table::*;
use crate::vm::AlgebraicExecutionTrace;

<<<<<<< HEAD
/// The degree of the AIR after the degree lowering step.
///
/// Using substitution and the introduction of new variables, the degree of the AIR as specified
/// in the respective tables
/// (e.g., in [`processor_table::ExtProcessorTable::transition_constraints`])
/// is lowered to this value.
/// For example, with a target degree of 2 and a (fictional) constraint of the form
/// `a = b²·c²·d`,
/// the degree lowering step could (as one among multiple possibilities)
/// - introduce new variables `e`, `f`, and `g`,
/// - introduce new constraints `e = b²`, `f = c²`, and `g = e·f`,
/// - replace the original constraint with `a = g·d`.
///
/// The degree lowering happens in the constraint evaluation generator.
/// It can be executed by running `cargo run --bin constraint-evaluation-generator`.
/// Executing the constraint evaluator is a prerequisite for running both the Stark prover
/// and the Stark verifier.
///
/// The new variables introduced by the degree lowering step are called “derived columns.”
/// They are added to the [`DegreeLoweringTable`], whose sole purpose is to store the values
/// of these derived columns.
pub const AIR_TARGET_DEGREE: Degree = 4;

/// The total number of base columns across all tables.
=======
>>>>>>> bb76d16f
pub const NUM_BASE_COLUMNS: usize = program_table::BASE_WIDTH
    + processor_table::BASE_WIDTH
    + op_stack_table::BASE_WIDTH
    + ram_table::BASE_WIDTH
    + jump_stack_table::BASE_WIDTH
    + hash_table::BASE_WIDTH
    + cascade_table::BASE_WIDTH
    + lookup_table::BASE_WIDTH
    + u32_table::BASE_WIDTH
    + degree_lowering_table::BASE_WIDTH;

/// The total number of extension columns across all tables.
pub const NUM_EXT_COLUMNS: usize = program_table::EXT_WIDTH
    + processor_table::EXT_WIDTH
    + op_stack_table::EXT_WIDTH
    + ram_table::EXT_WIDTH
    + jump_stack_table::EXT_WIDTH
    + hash_table::EXT_WIDTH
    + cascade_table::EXT_WIDTH
    + lookup_table::EXT_WIDTH
    + u32_table::EXT_WIDTH
    + degree_lowering_table::EXT_WIDTH;

/// The total number of columns across all tables.
pub const NUM_COLUMNS: usize = NUM_BASE_COLUMNS + NUM_EXT_COLUMNS;

/// The binary logarithm of the smallest possible `padded_height`.
/// The (unpadded) [`LookupTable`] always has a height of 2^8.
///
/// See [`MasterBaseTable::pad()`] for more details about padding.
pub const LOG2_MIN_PADDED_HEIGHT: usize = 8;

pub const PROGRAM_TABLE_START: usize = 0;
pub const PROGRAM_TABLE_END: usize = PROGRAM_TABLE_START + program_table::BASE_WIDTH;
pub const PROCESSOR_TABLE_START: usize = PROGRAM_TABLE_END;
pub const PROCESSOR_TABLE_END: usize = PROCESSOR_TABLE_START + processor_table::BASE_WIDTH;
pub const OP_STACK_TABLE_START: usize = PROCESSOR_TABLE_END;
pub const OP_STACK_TABLE_END: usize = OP_STACK_TABLE_START + op_stack_table::BASE_WIDTH;
pub const RAM_TABLE_START: usize = OP_STACK_TABLE_END;
pub const RAM_TABLE_END: usize = RAM_TABLE_START + ram_table::BASE_WIDTH;
pub const JUMP_STACK_TABLE_START: usize = RAM_TABLE_END;
pub const JUMP_STACK_TABLE_END: usize = JUMP_STACK_TABLE_START + jump_stack_table::BASE_WIDTH;
pub const HASH_TABLE_START: usize = JUMP_STACK_TABLE_END;
pub const HASH_TABLE_END: usize = HASH_TABLE_START + hash_table::BASE_WIDTH;
pub const CASCADE_TABLE_START: usize = HASH_TABLE_END;
pub const CASCADE_TABLE_END: usize = CASCADE_TABLE_START + cascade_table::BASE_WIDTH;
pub const LOOKUP_TABLE_START: usize = CASCADE_TABLE_END;
pub const LOOKUP_TABLE_END: usize = LOOKUP_TABLE_START + lookup_table::BASE_WIDTH;
pub const U32_TABLE_START: usize = LOOKUP_TABLE_END;
pub const U32_TABLE_END: usize = U32_TABLE_START + u32_table::BASE_WIDTH;
pub const DEGREE_LOWERING_TABLE_START: usize = U32_TABLE_END;
pub const DEGREE_LOWERING_TABLE_END: usize =
    DEGREE_LOWERING_TABLE_START + degree_lowering_table::BASE_WIDTH;

pub const EXT_PROGRAM_TABLE_START: usize = 0;
pub const EXT_PROGRAM_TABLE_END: usize = EXT_PROGRAM_TABLE_START + program_table::EXT_WIDTH;
pub const EXT_PROCESSOR_TABLE_START: usize = EXT_PROGRAM_TABLE_END;
pub const EXT_PROCESSOR_TABLE_END: usize = EXT_PROCESSOR_TABLE_START + processor_table::EXT_WIDTH;
pub const EXT_OP_STACK_TABLE_START: usize = EXT_PROCESSOR_TABLE_END;
pub const EXT_OP_STACK_TABLE_END: usize = EXT_OP_STACK_TABLE_START + op_stack_table::EXT_WIDTH;
pub const EXT_RAM_TABLE_START: usize = EXT_OP_STACK_TABLE_END;
pub const EXT_RAM_TABLE_END: usize = EXT_RAM_TABLE_START + ram_table::EXT_WIDTH;
pub const EXT_JUMP_STACK_TABLE_START: usize = EXT_RAM_TABLE_END;
pub const EXT_JUMP_STACK_TABLE_END: usize =
    EXT_JUMP_STACK_TABLE_START + jump_stack_table::EXT_WIDTH;
pub const EXT_HASH_TABLE_START: usize = EXT_JUMP_STACK_TABLE_END;
pub const EXT_HASH_TABLE_END: usize = EXT_HASH_TABLE_START + hash_table::EXT_WIDTH;
pub const EXT_CASCADE_TABLE_START: usize = EXT_HASH_TABLE_END;
pub const EXT_CASCADE_TABLE_END: usize = EXT_CASCADE_TABLE_START + cascade_table::EXT_WIDTH;
pub const EXT_LOOKUP_TABLE_START: usize = EXT_CASCADE_TABLE_END;
pub const EXT_LOOKUP_TABLE_END: usize = EXT_LOOKUP_TABLE_START + lookup_table::EXT_WIDTH;
pub const EXT_U32_TABLE_START: usize = EXT_LOOKUP_TABLE_END;
pub const EXT_U32_TABLE_END: usize = EXT_U32_TABLE_START + u32_table::EXT_WIDTH;
pub const EXT_DEGREE_LOWERING_TABLE_START: usize = EXT_U32_TABLE_END;
pub const EXT_DEGREE_LOWERING_TABLE_END: usize =
    EXT_DEGREE_LOWERING_TABLE_START + degree_lowering_table::EXT_WIDTH;

/// A `TableId` uniquely determines one of Triton VM's tables.
#[derive(Debug, Copy, Clone, Display, EnumCountMacro, EnumIter, PartialEq, Eq, Hash)]
pub enum TableId {
    ProgramTable,
    ProcessorTable,
    OpStackTable,
    RamTable,
    JumpStackTable,
    HashTable,
    CascadeTable,
    LookupTable,
    U32Table,
    DegreeLoweringTable,
}

/// A Master Table is, in some sense, a top-level table of Triton VM. It contains all the data
/// but little logic beyond bookkeeping and presenting the data in a useful way. Conversely, the
/// individual tables contain no data but all of the respective logic. Master Tables are
/// responsible for managing the individual tables and for presenting the right data to the right
/// tables, serving as a clean interface between the VM and the individual tables.
///
/// As a mental model, it is perfectly fine to think of the data for the individual tables as
/// completely separate from each other. Only the cross-table argument links all tables together.
///
/// Conceptually, there are three Master Tables: the Master Base Table, the Master Extension
/// Table, and the Master Quotient Table. The lifecycle of the Master Tables is as follows:
/// 1. The Master Base Table is instantiated and filled using the Algebraic Execution Trace.
///     This is the first time a Master Base Table is instantiated. It is in column-major form.
/// 2. The Master Base Table is padded using logic from the individual tables.
/// 3. The still-empty entries in the Master Base Table are filled with random elements. This
///     step is also known as “trace randomization.”
/// 4. Each column of the Master Base Table is low-degree extended. The result is the Master Base
///     Table over the FRI domain. This is the second and last time a Master Base Table is
///     instantiated. It is in row-major form.
/// 5. The Master Base Table and the Master Base Table over the FRI domain are used to derive the
///     Master Extension Table using logic from the individual tables. This is the first time a
///     Master Extension Table is instantiated. It is in column-major form.
/// 6. The Master Extension Table is trace-randomized.
/// 7. Each column of the Master Extension Table is low-degree extended. The result is the Master
///     Extension Table over the FRI domain. This is the second and last time a Master Extension
///     Table is instantiated. It is in row-major form.
/// 8. Using the Master Base Table over the FRI domain and the Master Extension Table over the
///     FRI domain, the Quotient Master Table is derived using the AIR. Each individual table
///     defines that part of the AIR that is relevant to it.
///
/// The following points are of note:
/// - The Master Extension Table's rightmost columns are the randomizer codewords. These are
///     necessary for zero-knowledge.
/// - The terminal quotient of the cross-table argument, which links the individual tables together,
///     is also stored in the Master Quotient Table. Even though the cross-table argument is not
///     a table, it does define part of the AIR. Hence, the cross-table argument does not contribute
///     to padding or extending the Master Tables, but is incorporated when deriving the Master
///     Qoutient Table.
/// - For better performance, it is possible to derive the Master Quotient Table (step 8) from the
///     Master Base Table and Master Extension Table over a smaller domain than the FRI domain –
///     the “quotient domain.” The quotient domain is a subset of the FRI domain. This
///     performance improvement changes nothing conceptually.
pub trait MasterTable<FF>
where
    FF: FiniteField + MulAssign<BFieldElement>,
    Standard: Distribution<FF>,
{
    fn randomized_padded_trace_len(&self) -> usize;
    fn rand_trace_to_padded_trace_unit_distance(&self) -> usize;

    /// Presents underlying trace data, excluding trace randomizers and randomizer polynomials.
    /// Makes little sense over the FRI domain.
    fn trace_table(&self) -> ArrayView2<FF>;

    /// Mutably presents underlying trace data, excluding trace randomizers and randomizer
    /// polynomials. Makes little sense over the FRI domain.
    fn trace_table_mut(&mut self) -> ArrayViewMut2<FF>;

    /// Presents all underlying data.
    fn master_matrix(&self) -> ArrayView2<FF>;

    /// Presents all underlying data in a mutable manner.
    fn master_matrix_mut(&mut self) -> ArrayViewMut2<FF>;
    fn fri_domain(&self) -> ArithmeticDomain;

    /// set all rows _not_ needed for the (padded) trace to random values
    fn randomize_trace(&mut self) {
        let randomized_padded_trace_len = self.randomized_padded_trace_len();
        let unit_distance = self.rand_trace_to_padded_trace_unit_distance();
        (1..unit_distance).for_each(|offset| {
            self.master_matrix_mut()
                .slice_mut(s![offset..randomized_padded_trace_len; unit_distance, ..])
                .par_mapv_inplace(|_| random::<FF>())
        });
    }

    fn randomized_trace_domain(&self) -> ArithmeticDomain {
        let randomized_trace_domain_len = self.randomized_padded_trace_len();
        ArithmeticDomain::new_no_offset(randomized_trace_domain_len)
    }

    /// Low-degree extends all columns.
    /// Returns the thusly extended columns as well as the polynomials interpolating the columns.
    /// The number of rows in the resulting table is equal to the length of the FRI domain.
    /// The returned table is in row-major order.
    /// The interpolation polynomials can be used to compute out-of-domain rows, _e.g._, for DEEP.
    fn low_degree_extend_all_columns(&self) -> (Array2<FF>, Array1<Polynomial<FF>>)
    where
        Self: Sync,
    {
        let randomized_trace_domain = self.randomized_trace_domain();

        let num_rows = self.fri_domain().length;
        let num_columns = self.master_matrix().ncols();
        let mut interpolation_polynomials = Array1::zeros(num_columns);
        let mut extended_columns = Array2::zeros([num_rows, num_columns]);
        Zip::from(extended_columns.axis_iter_mut(Axis(1)))
            .and(self.master_matrix().axis_iter(Axis(1)))
            .and(interpolation_polynomials.axis_iter_mut(Axis(0)))
            .par_for_each(|lde_column, trace_column, poly| {
                let inter_poly = randomized_trace_domain.interpolate(&trace_column.to_vec());
                let fri_codeword = self.fri_domain().evaluate(&inter_poly);
                Array1::from(fri_codeword).move_into(lde_column);
                Array0::from_elem((), inter_poly).move_into(poly);
            });
        (extended_columns, interpolation_polynomials)
    }
}

#[derive(Clone)]
pub struct MasterBaseTable {
    pub padded_height: usize,
    pub num_trace_randomizers: usize,

    pub program_len: usize,
    pub main_execution_len: usize,
    pub hash_coprocessor_execution_len: usize,
    pub cascade_table_len: usize,
    pub u32_coprocesor_execution_len: usize,

    pub randomized_padded_trace_len: usize,

    /// how many elements to skip in the randomized (padded) trace domain to only refer to
    /// elements in the _non_-randomized (padded) trace domain
    pub rand_trace_to_padded_trace_unit_distance: usize,

    pub fri_domain: ArithmeticDomain,
    pub master_base_matrix: Array2<BFieldElement>,
}

pub struct MasterExtTable {
    pub padded_height: usize,
    pub num_trace_randomizers: usize,
    pub num_randomizer_polynomials: usize,

    pub randomized_padded_trace_len: usize,

    /// how many elements to skip in the randomized (padded) trace domain to only refer to
    /// elements in the _non_-randomized (padded) trace domain
    pub rand_trace_to_padded_trace_unit_distance: usize,

    pub fri_domain: ArithmeticDomain,
    pub master_ext_matrix: Array2<XFieldElement>,
}

impl MasterTable<BFieldElement> for MasterBaseTable {
    fn randomized_padded_trace_len(&self) -> usize {
        self.randomized_padded_trace_len
    }

    fn rand_trace_to_padded_trace_unit_distance(&self) -> usize {
        self.rand_trace_to_padded_trace_unit_distance
    }

    fn trace_table(&self) -> ArrayView2<BFieldElement> {
        self.master_base_matrix
            .slice(s![..; self.rand_trace_to_padded_trace_unit_distance, ..])
    }

    fn trace_table_mut(&mut self) -> ArrayViewMut2<BFieldElement> {
        self.master_base_matrix
            .slice_mut(s![..; self.rand_trace_to_padded_trace_unit_distance, ..])
    }

    fn master_matrix(&self) -> ArrayView2<BFieldElement> {
        self.master_base_matrix.view()
    }

    fn master_matrix_mut(&mut self) -> ArrayViewMut2<BFieldElement> {
        self.master_base_matrix.view_mut()
    }

    fn fri_domain(&self) -> ArithmeticDomain {
        self.fri_domain
    }
}

impl MasterTable<XFieldElement> for MasterExtTable {
    fn randomized_padded_trace_len(&self) -> usize {
        self.randomized_padded_trace_len
    }

    fn rand_trace_to_padded_trace_unit_distance(&self) -> usize {
        self.rand_trace_to_padded_trace_unit_distance
    }

    fn trace_table(&self) -> ArrayView2<XFieldElement> {
        self.master_ext_matrix
            .slice(s![..; self.rand_trace_to_padded_trace_unit_distance, ..NUM_EXT_COLUMNS])
    }

    fn trace_table_mut(&mut self) -> ArrayViewMut2<XFieldElement> {
        self.master_ext_matrix
            .slice_mut(s![..; self.rand_trace_to_padded_trace_unit_distance, ..NUM_EXT_COLUMNS])
    }

    fn master_matrix(&self) -> ArrayView2<XFieldElement> {
        self.master_ext_matrix.view()
    }

    fn master_matrix_mut(&mut self) -> ArrayViewMut2<XFieldElement> {
        self.master_ext_matrix.view_mut()
    }

    fn fri_domain(&self) -> ArithmeticDomain {
        self.fri_domain
    }
}

impl MasterBaseTable {
    pub fn padded_height(aet: &AlgebraicExecutionTrace, num_trace_randomizers: usize) -> usize {
        // The number of trace randomizers influences the padded height for the following reason.
        // The interpolant degree is the next power of two of the sum of the padded height and the
        // number of trace randomizers. In the interpolant degree, the padded height must not be
        // “overshadowed” by the number of trace randomizers. For example:
        //
        // ```rust
        // let num_trace_randomizers = 1024;
        // let padded_height = 256;
        // let interpolant_degree = roundup_npo2(padded_height + num_trace_randomizers); // 2048
        //
        // let padded_height = 512;
        // let interpolant_degree = roundup_npo2(padded_height + num_trace_randomizers); // 2048 (!)
        // ```
        //
        // To guarantee a unique padded height given an interpolant degree and
        // the number of trace randomizers degree, the padded height must be at least as large as
        // the number of trace randomizers.

        let relevant_table_heights = [
            // The Program Table's side of the instruction lookup argument requires at least one
            // padding row to account for the processor's “next instruction or argument.”
            Self::program_table_length(aet) + 1,
            Self::processor_table_length(aet),
            Self::hash_table_length(aet),
            Self::cascade_table_length(aet),
            Self::lookup_table_length(),
            Self::u32_table_length(aet),
            num_trace_randomizers,
        ];
        let max_height = relevant_table_heights.into_iter().max().unwrap();
        let max_height = max_height.try_into().unwrap();
        let padded_height = roundup_npo2(max_height);
        padded_height.try_into().unwrap()
    }

    pub fn program_table_length(aet: &AlgebraicExecutionTrace) -> usize {
        aet.program.len_bwords()
    }

    pub fn processor_table_length(aet: &AlgebraicExecutionTrace) -> usize {
        aet.processor_trace.nrows()
    }

    pub fn hash_table_length(aet: &AlgebraicExecutionTrace) -> usize {
        aet.sponge_trace.nrows() + aet.hash_trace.nrows()
    }

    pub fn cascade_table_length(aet: &AlgebraicExecutionTrace) -> usize {
        aet.cascade_table_lookup_multiplicities.len()
    }

    pub fn lookup_table_length() -> usize {
        1 << 8
    }

    pub fn u32_table_length(aet: &AlgebraicExecutionTrace) -> usize {
        aet.u32_entries
            .keys()
            .map(|(instruction, lhs, rhs)| match instruction {
                // for instruction `pow`, the left-hand side doesn't change between rows
                Instruction::Pow => rhs.value(),
                _ => max(lhs.value(), rhs.value()),
            })
            .map(|relevant_entry| match relevant_entry == 0 {
                true => 2 - 1,
                false => 2 + relevant_entry.ilog2(),
            })
            .sum::<u32>()
            .try_into()
            .unwrap()
    }

    pub fn new(
        aet: &AlgebraicExecutionTrace,
        num_trace_randomizers: usize,
        fri_domain: ArithmeticDomain,
    ) -> Self {
        let padded_height = Self::padded_height(aet, num_trace_randomizers);
        let randomized_padded_trace_len =
            randomized_padded_trace_len(padded_height, num_trace_randomizers);
        let unit_distance = randomized_padded_trace_len / padded_height;

        let num_rows = randomized_padded_trace_len;
        let num_columns = NUM_BASE_COLUMNS;
        let master_base_matrix = Array2::zeros([num_rows, num_columns].f());

        let mut master_base_table = Self {
            padded_height,
            num_trace_randomizers,
            program_len: Self::program_table_length(aet),
            main_execution_len: Self::processor_table_length(aet),
            hash_coprocessor_execution_len: Self::hash_table_length(aet),
            cascade_table_len: Self::cascade_table_length(aet),
            u32_coprocesor_execution_len: Self::u32_table_length(aet),
            randomized_padded_trace_len,
            rand_trace_to_padded_trace_unit_distance: unit_distance,
            fri_domain,
            master_base_matrix,
        };

        // memory-like tables must be filled in before clock jump differences are known, hence
        // the break from the usual order
        let clk_jump_diffs_op_stack =
            OpStackTable::fill_trace(&mut master_base_table.table_mut(TableId::OpStackTable), aet);
        let clk_jump_diffs_ram =
            RamTable::fill_trace(&mut master_base_table.table_mut(TableId::RamTable), aet);
        let clk_jump_diffs_jump_stack = JumpStackTable::fill_trace(
            &mut master_base_table.table_mut(TableId::JumpStackTable),
            aet,
        );

        let processor_table = &mut master_base_table.table_mut(TableId::ProcessorTable);
        ProcessorTable::fill_trace(
            processor_table,
            aet,
            &clk_jump_diffs_op_stack,
            &clk_jump_diffs_ram,
            &clk_jump_diffs_jump_stack,
        );

        ProgramTable::fill_trace(&mut master_base_table.table_mut(TableId::ProgramTable), aet);
        HashTable::fill_trace(&mut master_base_table.table_mut(TableId::HashTable), aet);
        CascadeTable::fill_trace(&mut master_base_table.table_mut(TableId::CascadeTable), aet);
        LookupTable::fill_trace(&mut master_base_table.table_mut(TableId::LookupTable), aet);
        U32Table::fill_trace(&mut master_base_table.table_mut(TableId::U32Table), aet);

        // Filling the degree-lowering table only makes sense after padding has happened.
        // Hence, this table is omitted here.

        master_base_table
    }

    /// Pad the trace to the next power of two using the various, table-specific padding rules.
    /// All tables must have the same height for reasons of verifier efficiency.
    /// Furthermore, that height must be a power of two for reasons of prover efficiency.
    /// Concretely, the Number Theory Transform (NTT) performed by the prover is particularly
    /// efficient over the used base field when the number of rows is a power of two.
    pub fn pad(&mut self) {
        let program_len = self.program_len;
        let main_execution_len = self.main_execution_len;
        let hash_coprocessor_execution_len = self.hash_coprocessor_execution_len;
        let cascade_table_len = self.cascade_table_len;
        let u32_table_len = self.u32_coprocesor_execution_len;

        let program_table = &mut self.table_mut(TableId::ProgramTable);
        ProgramTable::pad_trace(program_table, program_len);

        let processor_table = &mut self.table_mut(TableId::ProcessorTable);
        ProcessorTable::pad_trace(processor_table, main_execution_len);

        let op_stack_table = &mut self.table_mut(TableId::OpStackTable);
        OpStackTable::pad_trace(op_stack_table, main_execution_len);

        let ram_table = &mut self.table_mut(TableId::RamTable);
        RamTable::pad_trace(ram_table, main_execution_len);

        let jump_stack_table = &mut self.table_mut(TableId::JumpStackTable);
        JumpStackTable::pad_trace(jump_stack_table, main_execution_len);

        let hash_table = &mut self.table_mut(TableId::HashTable);
        HashTable::pad_trace(hash_table, hash_coprocessor_execution_len);

        let cascade_table = &mut self.table_mut(TableId::CascadeTable);
        CascadeTable::pad_trace(cascade_table, cascade_table_len);

        let lookup_table = &mut self.table_mut(TableId::LookupTable);
        LookupTable::pad_trace(lookup_table);

        let u32_table = &mut self.table_mut(TableId::U32Table);
        U32Table::pad_trace(u32_table, u32_table_len);

        DegreeLoweringTable::fill_derived_base_columns(&mut self.trace_table_mut());
    }

    /// Returns the low-degree extended columns as well as the columns' interpolation polynomials.
    /// The polynomials are in the same order as the columns.
    /// The interpolation polynomials can be used to compute out-of-domain rows, _e.g._, for DEEP.
    pub fn to_fri_domain_table(&self) -> (Self, Array1<Polynomial<BFieldElement>>) {
        let (master_base_matrix, interpolation_polynomials) = self.low_degree_extend_all_columns();
        let master_base_table = Self {
            master_base_matrix,
            ..*self
        };
        (master_base_table, interpolation_polynomials)
    }

    /// Compute the Merkle tree of the base table. Every row is one leaf in the tree.
    /// Therefore, constructing the tree is a two-step process:
    /// 1. Hash each row.
    /// 1. Construct the tree from the hashed rows.
    pub fn merkle_tree(
        &self,
        maybe_profiler: &mut Option<TritonProfiler>,
    ) -> MerkleTree<StarkHasher> {
        prof_start!(maybe_profiler, "leafs");
        let hashed_rows = self
            .master_base_matrix
            .axis_iter(Axis(0))
            .into_par_iter()
            .map(|row| StarkHasher::hash_varlen(&row.to_vec()))
            .collect::<Vec<_>>();
        prof_stop!(maybe_profiler, "leafs");
        prof_start!(maybe_profiler, "Merkle tree");
        let merkle_tree = MTMaker::from_digests(&hashed_rows);
        prof_stop!(maybe_profiler, "Merkle tree");

        merkle_tree
    }

    /// Create a `MasterExtTable` from a `MasterBaseTable` by `.extend()`ing each individual base
    /// table. The `.extend()` for each table is specific to that table, but always involves
    /// adding some number of columns.
    pub fn extend(
        &self,
        challenges: &Challenges,
        num_randomizer_polynomials: usize,
    ) -> MasterExtTable {
        // randomizer polynomials
        let num_rows = self.master_base_matrix.nrows();
        let num_columns = NUM_EXT_COLUMNS + num_randomizer_polynomials;
        let mut master_ext_matrix = Array2::zeros([num_rows, num_columns].f());
        master_ext_matrix
            .slice_mut(s![.., NUM_EXT_COLUMNS..])
            .par_mapv_inplace(|_| random::<XFieldElement>());

        let mut master_ext_table = MasterExtTable {
            padded_height: self.padded_height,
            num_trace_randomizers: self.num_trace_randomizers,
            num_randomizer_polynomials,
            randomized_padded_trace_len: self.randomized_padded_trace_len,
            rand_trace_to_padded_trace_unit_distance: self.rand_trace_to_padded_trace_unit_distance,
            fri_domain: self.fri_domain,
            master_ext_matrix,
        };

        ProgramTable::extend(
            self.table(TableId::ProgramTable),
            master_ext_table.table_mut(TableId::ProgramTable),
            challenges,
        );
        ProcessorTable::extend(
            self.table(TableId::ProcessorTable),
            master_ext_table.table_mut(TableId::ProcessorTable),
            challenges,
        );
        OpStackTable::extend(
            self.table(TableId::OpStackTable),
            master_ext_table.table_mut(TableId::OpStackTable),
            challenges,
        );
        RamTable::extend(
            self.table(TableId::RamTable),
            master_ext_table.table_mut(TableId::RamTable),
            challenges,
        );
        JumpStackTable::extend(
            self.table(TableId::JumpStackTable),
            master_ext_table.table_mut(TableId::JumpStackTable),
            challenges,
        );
        HashTable::extend(
            self.table(TableId::HashTable),
            master_ext_table.table_mut(TableId::HashTable),
            challenges,
        );
        CascadeTable::extend(
            self.table(TableId::CascadeTable),
            master_ext_table.table_mut(TableId::CascadeTable),
            challenges,
        );
        LookupTable::extend(
            self.table(TableId::LookupTable),
            master_ext_table.table_mut(TableId::LookupTable),
            challenges,
        );
        U32Table::extend(
            self.table(TableId::U32Table),
            master_ext_table.table_mut(TableId::U32Table),
            challenges,
        );

        DegreeLoweringTable::fill_derived_ext_columns(
            self.trace_table(),
            &mut master_ext_table.trace_table_mut(),
            challenges,
        );

        master_ext_table
    }

    fn table_slice_info(id: TableId) -> (usize, usize) {
        use TableId::*;
        match id {
            ProgramTable => (PROGRAM_TABLE_START, PROGRAM_TABLE_END),
            ProcessorTable => (PROCESSOR_TABLE_START, PROCESSOR_TABLE_END),
            OpStackTable => (OP_STACK_TABLE_START, OP_STACK_TABLE_END),
            RamTable => (RAM_TABLE_START, RAM_TABLE_END),
            JumpStackTable => (JUMP_STACK_TABLE_START, JUMP_STACK_TABLE_END),
            HashTable => (HASH_TABLE_START, HASH_TABLE_END),
            CascadeTable => (CASCADE_TABLE_START, CASCADE_TABLE_END),
            LookupTable => (LOOKUP_TABLE_START, LOOKUP_TABLE_END),
            U32Table => (U32_TABLE_START, U32_TABLE_END),
            DegreeLoweringTable => (DEGREE_LOWERING_TABLE_START, DEGREE_LOWERING_TABLE_END),
        }
    }

    /// Returns a view of the specified table, excluding the trace randomizers.
    pub fn table(&self, id: TableId) -> ArrayView2<BFieldElement> {
        let (table_start, table_end) = Self::table_slice_info(id);
        let unit_distance = self.rand_trace_to_padded_trace_unit_distance;
        self.master_base_matrix
            .slice(s![..; unit_distance, table_start..table_end])
    }

    /// Returns a mutable view of the specified table, excluding the trace randomizers.
    pub fn table_mut(&mut self, id: TableId) -> ArrayViewMut2<BFieldElement> {
        let (table_start, table_end) = Self::table_slice_info(id);
        let unit_distance = self.rand_trace_to_padded_trace_unit_distance;
        self.master_base_matrix
            .slice_mut(s![..; unit_distance, table_start..table_end])
    }
}

impl MasterExtTable {
    /// Returns the low-degree extended columns as well as the columns' interpolation polynomials.
    /// The polynomials are in the same order as the columns.
    /// The interpolation polynomials can be used to compute out-of-domain rows, _e.g._, for DEEP.
    pub fn to_fri_domain_table(&self) -> (Self, Array1<Polynomial<XFieldElement>>) {
        let (master_ext_matrix, interpolation_polynomials) = self.low_degree_extend_all_columns();
        let master_ext_table = Self {
            master_ext_matrix,
            ..*self
        };
        (master_ext_table, interpolation_polynomials)
    }

    pub fn randomizer_polynomials(&self) -> Vec<Array1<XFieldElement>> {
        let mut randomizer_polynomials = Vec::with_capacity(self.num_randomizer_polynomials);
        for col_idx in NUM_EXT_COLUMNS..self.master_ext_matrix.ncols() {
            let randomizer_polynomial = self.master_ext_matrix.column(col_idx);
            randomizer_polynomials.push(randomizer_polynomial.to_owned());
        }
        randomizer_polynomials
    }

    pub fn merkle_tree(
        &self,
        maybe_profiler: &mut Option<TritonProfiler>,
    ) -> MerkleTree<StarkHasher> {
        prof_start!(maybe_profiler, "leafs");
        let hashed_rows = self
            .master_ext_matrix
            .axis_iter(Axis(0))
            .into_par_iter()
            .map(|row| {
                let contiguous_row_bfe = row
                    .to_vec()
                    .iter()
                    .map(|xfe| xfe.coefficients.to_vec())
                    .concat();
                StarkHasher::hash_varlen(&contiguous_row_bfe)
            })
            .collect::<Vec<_>>();
        prof_stop!(maybe_profiler, "leafs");
        prof_start!(maybe_profiler, "Merkle tree");
        let ret = MTMaker::from_digests(&hashed_rows);
        prof_stop!(maybe_profiler, "Merkle tree");

        ret
    }

    fn table_slice_info(id: TableId) -> (usize, usize) {
        use TableId::*;
        match id {
            ProgramTable => (EXT_PROGRAM_TABLE_START, EXT_PROGRAM_TABLE_END),
            ProcessorTable => (EXT_PROCESSOR_TABLE_START, EXT_PROCESSOR_TABLE_END),
            OpStackTable => (EXT_OP_STACK_TABLE_START, EXT_OP_STACK_TABLE_END),
            RamTable => (EXT_RAM_TABLE_START, EXT_RAM_TABLE_END),
            JumpStackTable => (EXT_JUMP_STACK_TABLE_START, EXT_JUMP_STACK_TABLE_END),
            HashTable => (EXT_HASH_TABLE_START, EXT_HASH_TABLE_END),
            CascadeTable => (EXT_CASCADE_TABLE_START, EXT_CASCADE_TABLE_END),
            LookupTable => (EXT_LOOKUP_TABLE_START, EXT_LOOKUP_TABLE_END),
            U32Table => (EXT_U32_TABLE_START, EXT_U32_TABLE_END),
            DegreeLoweringTable => (
                EXT_DEGREE_LOWERING_TABLE_START,
                EXT_DEGREE_LOWERING_TABLE_END,
            ),
        }
    }

    /// Returns a view of the entire master table, excluding the trace randomizers.
    pub fn table(&self, id: TableId) -> ArrayView2<XFieldElement> {
        let unit_distance = self.rand_trace_to_padded_trace_unit_distance;
        let (table_start, table_end) = Self::table_slice_info(id);
        self.master_ext_matrix
            .slice(s![..; unit_distance, table_start..table_end])
    }

    /// Returns a mutable view of the specified table, excluding the trace randomizers.
    pub fn table_mut(&mut self, id: TableId) -> ArrayViewMut2<XFieldElement> {
        let unit_distance = self.rand_trace_to_padded_trace_unit_distance;
        let (table_start, table_end) = Self::table_slice_info(id);
        self.master_ext_matrix
            .slice_mut(s![..; unit_distance, table_start..table_end])
    }
}

pub fn all_degrees_with_origin(
    interpolant_degree: Degree,
    padded_height: usize,
) -> Vec<DegreeWithOrigin> {
    MasterExtTable::all_degrees_with_origin("master table", interpolant_degree, padded_height)
}

pub fn max_degree_with_origin(
    interpolant_degree: Degree,
    padded_height: usize,
) -> DegreeWithOrigin {
    all_degrees_with_origin(interpolant_degree, padded_height)
        .into_iter()
        .max()
        .unwrap()
}

pub fn initial_quotient_zerofier_inverse(
    quotient_domain: ArithmeticDomain,
) -> Array1<BFieldElement> {
    let zerofier_codeword = quotient_domain
        .domain_values()
        .into_iter()
        .map(|x| x - BFieldElement::one())
        .collect();
    BFieldElement::batch_inversion(zerofier_codeword).into()
}

pub fn consistency_quotient_zerofier_inverse(
    trace_domain: ArithmeticDomain,
    quotient_domain: ArithmeticDomain,
) -> Array1<BFieldElement> {
    let zerofier_codeword = quotient_domain
        .domain_values()
        .iter()
        .map(|x| x.mod_pow_u32(trace_domain.length as u32) - BFieldElement::one())
        .collect();
    BFieldElement::batch_inversion(zerofier_codeword).into()
}

pub fn transition_quotient_zerofier_inverse(
    trace_domain: ArithmeticDomain,
    quotient_domain: ArithmeticDomain,
) -> Array1<BFieldElement> {
    let one = BFieldElement::one();
    let trace_domain_generator_inverse = trace_domain.generator.inverse();
    let quotient_domain_values = quotient_domain.domain_values();

    let subgroup_zerofier: Vec<_> = quotient_domain_values
        .par_iter()
        .map(|domain_value| domain_value.mod_pow_u32(trace_domain.length as u32) - one)
        .collect();
    let subgroup_zerofier_inverse = BFieldElement::batch_inversion(subgroup_zerofier);
    let zerofier_inverse: Vec<_> = quotient_domain_values
        .into_par_iter()
        .zip_eq(subgroup_zerofier_inverse.into_par_iter())
        .map(|(domain_value, sub_z_inv)| {
            (domain_value - trace_domain_generator_inverse) * sub_z_inv
        })
        .collect();
    zerofier_inverse.into()
}

pub fn terminal_quotient_zerofier_inverse(
    trace_domain: ArithmeticDomain,
    quotient_domain: ArithmeticDomain,
) -> Array1<BFieldElement> {
    // The zerofier for the terminal quotient has a root in the last
    // value in the cyclical group generated from the trace domain's generator.
    let trace_domain_generator_inverse = trace_domain.generator.inverse();
    let zerofier_codeword = quotient_domain
        .domain_values()
        .into_iter()
        .map(|x| x - trace_domain_generator_inverse)
        .collect_vec();
    BFieldElement::batch_inversion(zerofier_codeword).into()
}

/// Computes an array containing all quotients – the Master Quotient Table. Each column corresponds
/// to a different quotient. The quotients are ordered by category – initial, consistency,
/// transition, and then terminal. Within each category, the quotients follow the canonical order
/// of the tables. The last column holds the terminal quotient of the cross-table argument, which
/// is strictly speaking not a table.
/// The order of the quotients is not actually important. However, it must be consistent between
/// prover and verifier.
///
/// The returned array is in row-major order.
pub fn all_quotients(
    quotient_domain_master_base_table: ArrayView2<BFieldElement>,
    quotient_domain_master_ext_table: ArrayView2<XFieldElement>,
    trace_domain: ArithmeticDomain,
    quotient_domain: ArithmeticDomain,
    challenges: &Challenges,
    maybe_profiler: &mut Option<TritonProfiler>,
) -> Array2<XFieldElement> {
    assert_eq!(
        quotient_domain.length,
        quotient_domain_master_base_table.nrows(),
    );
    assert_eq!(
        quotient_domain.length,
        quotient_domain_master_ext_table.nrows()
    );

    prof_start!(maybe_profiler, "malloc");
    let mut quotient_table = Array2::zeros([quotient_domain.length, num_quotients()]);
    prof_stop!(maybe_profiler, "malloc");

    let init_section_start = 0;
    let init_section_end = init_section_start + MasterExtTable::num_initial_quotients();
    let cons_section_start = init_section_end;
    let cons_section_end = cons_section_start + MasterExtTable::num_consistency_quotients();
    let tran_section_start = cons_section_end;
    let tran_section_end = tran_section_start + MasterExtTable::num_transition_quotients();
    let term_section_start = tran_section_end;
    let term_section_end = term_section_start + MasterExtTable::num_terminal_quotients();

    let (mut init_quot_table, mut cons_quot_table, mut tran_quot_table, mut term_quot_table) =
        quotient_table.multi_slice_mut((
            s![.., init_section_start..init_section_end],
            s![.., cons_section_start..cons_section_end],
            s![.., tran_section_start..tran_section_end],
            s![.., term_section_start..term_section_end],
        ));

    prof_start!(maybe_profiler, "initial");
    MasterExtTable::fill_initial_quotients(
        quotient_domain_master_base_table,
        quotient_domain_master_ext_table,
        &mut init_quot_table,
        initial_quotient_zerofier_inverse(quotient_domain).view(),
        challenges,
    );
    prof_stop!(maybe_profiler, "initial");

    prof_start!(maybe_profiler, "consistency");
    MasterExtTable::fill_consistency_quotients(
        quotient_domain_master_base_table,
        quotient_domain_master_ext_table,
        &mut cons_quot_table,
        consistency_quotient_zerofier_inverse(trace_domain, quotient_domain).view(),
        challenges,
    );
    prof_stop!(maybe_profiler, "consistency");

    prof_start!(maybe_profiler, "transition");
    MasterExtTable::fill_transition_quotients(
        quotient_domain_master_base_table,
        quotient_domain_master_ext_table,
        &mut tran_quot_table,
        transition_quotient_zerofier_inverse(trace_domain, quotient_domain).view(),
        challenges,
        trace_domain,
        quotient_domain,
    );
    prof_stop!(maybe_profiler, "transition");

    prof_start!(maybe_profiler, "terminal");
    MasterExtTable::fill_terminal_quotients(
        quotient_domain_master_base_table,
        quotient_domain_master_ext_table,
        &mut term_quot_table,
        terminal_quotient_zerofier_inverse(trace_domain, quotient_domain).view(),
        challenges,
    );
    prof_stop!(maybe_profiler, "terminal");

    quotient_table
}

pub fn num_quotients() -> usize {
    MasterExtTable::num_initial_quotients()
        + MasterExtTable::num_consistency_quotients()
        + MasterExtTable::num_transition_quotients()
        + MasterExtTable::num_terminal_quotients()
}

pub fn randomized_padded_trace_len(padded_height: usize, num_trace_randomizers: usize) -> usize {
    let total_table_length = (padded_height + num_trace_randomizers).try_into().unwrap();
    roundup_npo2(total_table_length).try_into().unwrap()
}

pub fn interpolant_degree(padded_height: usize, num_trace_randomizers: usize) -> Degree {
    (randomized_padded_trace_len(padded_height, num_trace_randomizers) - 1) as Degree
}

pub fn derive_domain_generator(domain_length: u64) -> BFieldElement {
    debug_assert!(
        0 == domain_length || is_power_of_two(domain_length),
        "The domain length must be a power of 2 but was {domain_length}.",
    );
    BFieldElement::primitive_root_of_unity(domain_length).unwrap()
}

#[cfg(test)]
mod master_table_tests {
    use ndarray::s;
    use num_traits::Zero;
    use strum::IntoEnumIterator;
    use twenty_first::shared_math::b_field_element::BFieldElement;
    use twenty_first::shared_math::traits::FiniteField;

    use crate::arithmetic_domain::ArithmeticDomain;
    use crate::stark::triton_stark_tests::parse_simulate_pad;
    use crate::stark::triton_stark_tests::parse_simulate_pad_extend;
    use crate::table::cascade_table;
    use crate::table::degree_lowering_table;
    use crate::table::degree_lowering_table::DegreeLoweringBaseTableColumn;
    use crate::table::degree_lowering_table::DegreeLoweringExtTableColumn;
    use crate::table::hash_table;
    use crate::table::jump_stack_table;
    use crate::table::lookup_table;
    use crate::table::master_table::consistency_quotient_zerofier_inverse;
    use crate::table::master_table::initial_quotient_zerofier_inverse;
    use crate::table::master_table::terminal_quotient_zerofier_inverse;
    use crate::table::master_table::transition_quotient_zerofier_inverse;
    use crate::table::master_table::TableId::*;
<<<<<<< HEAD
    use crate::table::master_table::EXT_DEGREE_LOWERING_TABLE_END;
=======
    use crate::table::master_table::EXT_U32_TABLE_END;
    use crate::table::master_table::LOG2_MIN_PADDED_HEIGHT;
>>>>>>> bb76d16f
    use crate::table::master_table::NUM_BASE_COLUMNS;
    use crate::table::master_table::NUM_COLUMNS;
    use crate::table::master_table::NUM_EXT_COLUMNS;
    use crate::table::op_stack_table;
    use crate::table::processor_table;
    use crate::table::program_table;
    use crate::table::ram_table;
    use crate::table::table_column::CascadeBaseTableColumn;
    use crate::table::table_column::CascadeExtTableColumn;
    use crate::table::table_column::HashBaseTableColumn;
    use crate::table::table_column::HashExtTableColumn;
    use crate::table::table_column::JumpStackBaseTableColumn;
    use crate::table::table_column::JumpStackExtTableColumn;
    use crate::table::table_column::LookupBaseTableColumn;
    use crate::table::table_column::LookupExtTableColumn;
    use crate::table::table_column::MasterBaseTableColumn;
    use crate::table::table_column::MasterExtTableColumn;
    use crate::table::table_column::OpStackBaseTableColumn;
    use crate::table::table_column::OpStackExtTableColumn;
    use crate::table::table_column::ProcessorBaseTableColumn;
    use crate::table::table_column::ProcessorExtTableColumn;
    use crate::table::table_column::ProgramBaseTableColumn;
    use crate::table::table_column::ProgramExtTableColumn;
    use crate::table::table_column::RamBaseTableColumn;
    use crate::table::table_column::RamExtTableColumn;
    use crate::table::table_column::U32BaseTableColumn;
    use crate::table::table_column::U32ExtTableColumn;
    use crate::table::u32_table;

    #[test]
    fn base_table_width_is_correct() {
        let (_, _, _, master_base_table) = parse_simulate_pad("halt", vec![], vec![]);

        assert_eq!(
            program_table::BASE_WIDTH,
            master_base_table.table(ProgramTable).ncols()
        );
        assert_eq!(
            processor_table::BASE_WIDTH,
            master_base_table.table(ProcessorTable).ncols()
        );
        assert_eq!(
            op_stack_table::BASE_WIDTH,
            master_base_table.table(OpStackTable).ncols()
        );
        assert_eq!(
            ram_table::BASE_WIDTH,
            master_base_table.table(RamTable).ncols()
        );
        assert_eq!(
            jump_stack_table::BASE_WIDTH,
            master_base_table.table(JumpStackTable).ncols()
        );
        assert_eq!(
            hash_table::BASE_WIDTH,
            master_base_table.table(HashTable).ncols()
        );
        assert_eq!(
            cascade_table::BASE_WIDTH,
            master_base_table.table(CascadeTable).ncols()
        );
        assert_eq!(
            lookup_table::BASE_WIDTH,
            master_base_table.table(LookupTable).ncols()
        );
        assert_eq!(
            u32_table::BASE_WIDTH,
            master_base_table.table(U32Table).ncols()
        );
        assert_eq!(
            degree_lowering_table::BASE_WIDTH,
            master_base_table.table(DegreeLoweringTable).ncols()
        );
    }

    #[test]
    fn ext_table_width_is_correct() {
        let (parameters, _, _, _, master_ext_table, _) =
            parse_simulate_pad_extend("halt", vec![], vec![]);

        assert_eq!(
            program_table::EXT_WIDTH,
            master_ext_table.table(ProgramTable).ncols()
        );
        assert_eq!(
            processor_table::EXT_WIDTH,
            master_ext_table.table(ProcessorTable).ncols()
        );
        assert_eq!(
            op_stack_table::EXT_WIDTH,
            master_ext_table.table(OpStackTable).ncols()
        );
        assert_eq!(
            ram_table::EXT_WIDTH,
            master_ext_table.table(RamTable).ncols()
        );
        assert_eq!(
            jump_stack_table::EXT_WIDTH,
            master_ext_table.table(JumpStackTable).ncols()
        );
        assert_eq!(
            hash_table::EXT_WIDTH,
            master_ext_table.table(HashTable).ncols()
        );
        assert_eq!(
            cascade_table::EXT_WIDTH,
            master_ext_table.table(CascadeTable).ncols()
        );
        assert_eq!(
            lookup_table::EXT_WIDTH,
            master_ext_table.table(LookupTable).ncols()
        );
        assert_eq!(
            u32_table::EXT_WIDTH,
            master_ext_table.table(U32Table).ncols()
        );
        assert_eq!(
            degree_lowering_table::EXT_WIDTH,
            master_ext_table.table(DegreeLoweringTable).ncols()
        );
        // use some domain-specific knowledge to also check for the randomizer columns
        assert_eq!(
            parameters.num_randomizer_polynomials,
            master_ext_table
                .master_ext_matrix
                .slice(s![.., EXT_DEGREE_LOWERING_TABLE_END..])
                .ncols()
        );
    }

    #[test]
    fn zerofiers_are_correct_test() {
        let big_order = 16;
        let big_offset = BFieldElement::generator();
        let big_domain = ArithmeticDomain::new(big_offset, big_order as usize);

        let small_order = 8;
        let small_domain = ArithmeticDomain::new_no_offset(small_order as usize);

        let initial_zerofier_inv = initial_quotient_zerofier_inverse(big_domain);
        let initial_zerofier = BFieldElement::batch_inversion(initial_zerofier_inv.to_vec());
        let initial_zerofier_poly = big_domain.interpolate(&initial_zerofier);
        assert_eq!(big_order as usize, initial_zerofier_inv.len());
        assert_eq!(1, initial_zerofier_poly.degree());
        assert!(initial_zerofier_poly
            .evaluate(&small_domain.domain_value(0))
            .is_zero());

        let consistency_zerofier_inv =
            consistency_quotient_zerofier_inverse(small_domain, big_domain);
        let consistency_zerofier =
            BFieldElement::batch_inversion(consistency_zerofier_inv.to_vec());
        let consistency_zerofier_poly = big_domain.interpolate(&consistency_zerofier);
        assert_eq!(big_order as usize, consistency_zerofier_inv.len());
        assert_eq!(small_order as isize, consistency_zerofier_poly.degree());
        for val in small_domain.domain_values() {
            assert!(consistency_zerofier_poly.evaluate(&val).is_zero());
        }

        let transition_zerofier_inv =
            transition_quotient_zerofier_inverse(small_domain, big_domain);
        let transition_zerofier = BFieldElement::batch_inversion(transition_zerofier_inv.to_vec());
        let transition_zerofier_poly = big_domain.interpolate(&transition_zerofier);
        assert_eq!(big_order as usize, transition_zerofier_inv.len());
        assert_eq!(small_order as isize - 1, transition_zerofier_poly.degree());
        for val in small_domain
            .domain_values()
            .iter()
            .take(small_order as usize - 1)
        {
            assert!(transition_zerofier_poly.evaluate(val).is_zero());
        }

        let terminal_zerofier_inv = terminal_quotient_zerofier_inverse(small_domain, big_domain);
        let terminal_zerofier = BFieldElement::batch_inversion(terminal_zerofier_inv.to_vec());
        let terminal_zerofier_poly = big_domain.interpolate(&terminal_zerofier);
        assert_eq!(big_order as usize, terminal_zerofier_inv.len());
        assert_eq!(1, terminal_zerofier_poly.degree());
        assert!(terminal_zerofier_poly
            .evaluate(&small_domain.domain_value(small_order as u32 - 1))
            .is_zero());
    }

    /// intended use: `cargo t print_all_table_widths -- --nocapture`
    #[test]
    fn print_all_table_widths() {
        println!();
        println!("| table name         | #base cols | #ext cols | full width |");
        println!("|:-------------------|-----------:|----------:|-----------:|");
        println!(
            "| {:<18} | {:>10} | {:>9} | {:>10} |",
            "ProgramTable",
            program_table::BASE_WIDTH,
            program_table::EXT_WIDTH,
            program_table::FULL_WIDTH
        );
        println!(
            "| {:<18} | {:>10} | {:>9} | {:>10} |",
            "ProcessorTable",
            processor_table::BASE_WIDTH,
            processor_table::EXT_WIDTH,
            processor_table::FULL_WIDTH
        );
        println!(
            "| {:<18} | {:>10} | {:>9} | {:>10} |",
            "OpStackTable",
            op_stack_table::BASE_WIDTH,
            op_stack_table::EXT_WIDTH,
            op_stack_table::FULL_WIDTH
        );
        println!(
            "| {:<18} | {:>10} | {:>9} | {:>10} |",
            "RamTable",
            ram_table::BASE_WIDTH,
            ram_table::EXT_WIDTH,
            ram_table::FULL_WIDTH
        );
        println!(
            "| {:<18} | {:>10} | {:>9} | {:>10} |",
            "JumpStackTable",
            jump_stack_table::BASE_WIDTH,
            jump_stack_table::EXT_WIDTH,
            jump_stack_table::FULL_WIDTH
        );
        println!(
            "| {:<18} | {:>10} | {:>9} | {:>10} |",
            "HashTable",
            hash_table::BASE_WIDTH,
            hash_table::EXT_WIDTH,
            hash_table::FULL_WIDTH
        );
        println!(
            "| {:<18} | {:>10} | {:>9} | {:>10} |",
            "CascadeTable",
            cascade_table::BASE_WIDTH,
            cascade_table::EXT_WIDTH,
            cascade_table::FULL_WIDTH
        );
        println!(
            "| {:<18} | {:>10} | {:>9} | {:>10} |",
            "LookupTable",
            lookup_table::BASE_WIDTH,
            lookup_table::EXT_WIDTH,
            lookup_table::FULL_WIDTH
        );
        println!(
            "| {:<18} | {:>10} | {:>9} | {:>10} |",
            "U32Table",
            u32_table::BASE_WIDTH,
            u32_table::EXT_WIDTH,
            u32_table::FULL_WIDTH
        );
        println!(
            "| {:<18} | {:>10} | {:>9} | {:>10} |",
            "DegreeLowering",
            degree_lowering_table::BASE_WIDTH,
            degree_lowering_table::EXT_WIDTH,
            degree_lowering_table::FULL_WIDTH,
        );
        println!("|                    |            |           |            |");
        println!(
            "| Sum                | {NUM_BASE_COLUMNS:>10} \
             | {NUM_EXT_COLUMNS:>9} | {NUM_COLUMNS:>10} |",
        );
    }

    /// intended use: `cargo t print_all_master_table_indices -- --nocapture`
    #[test]
    fn print_all_master_table_indices() {
        println!();
        println!("idx | table       | base column");
        println!("---:|:------------|:-----------");
        for column in ProgramBaseTableColumn::iter() {
            println!(
                "{:>3} | program     | {column}",
                column.master_base_table_index()
            );
        }
        for column in ProcessorBaseTableColumn::iter() {
            println!(
                "{:>3} | processor   | {column}",
                column.master_base_table_index()
            );
        }
        for column in OpStackBaseTableColumn::iter() {
            println!(
                "{:>3} | op stack    | {column}",
                column.master_base_table_index()
            );
        }
        for column in RamBaseTableColumn::iter() {
            println!(
                "{:>3} | ram         | {column}",
                column.master_base_table_index()
            );
        }
        for column in JumpStackBaseTableColumn::iter() {
            println!(
                "{:>3} | jump stack  | {column}",
                column.master_base_table_index()
            );
        }
        for column in HashBaseTableColumn::iter() {
            println!(
                "{:>3} | hash        | {column}",
                column.master_base_table_index()
            );
        }
        for column in CascadeBaseTableColumn::iter() {
            println!(
                "{:>3} | cascade     | {column}",
                column.master_base_table_index()
            );
        }
        for column in LookupBaseTableColumn::iter() {
            println!(
                "{:>3} | lookup      | {column}",
                column.master_base_table_index()
            );
        }
        for column in U32BaseTableColumn::iter() {
            println!(
                "{:>3} | u32         | {column}",
                column.master_base_table_index()
            );
        }
        for column in DegreeLoweringBaseTableColumn::iter() {
            println!(
                "{:>3} | degree low. | {column}",
                column.master_base_table_index()
            );
        }
        println!();
        println!("idx | table       | extension column");
        println!("---:|:------------|:----------------");
        for column in ProgramExtTableColumn::iter() {
            println!(
                "{:>3} | program     | {column}",
                column.master_ext_table_index()
            );
        }
        for column in ProcessorExtTableColumn::iter() {
            println!(
                "{:>3} | processor   | {column}",
                column.master_ext_table_index()
            );
        }
        for column in OpStackExtTableColumn::iter() {
            println!(
                "{:>3} | op stack    | {column}",
                column.master_ext_table_index()
            );
        }
        for column in RamExtTableColumn::iter() {
            println!(
                "{:>3} | ram         | {column}",
                column.master_ext_table_index()
            );
        }
        for column in JumpStackExtTableColumn::iter() {
            println!(
                "{:>3} | jump stack  | {column}",
                column.master_ext_table_index()
            );
        }
        for column in HashExtTableColumn::iter() {
            println!(
                "{:>3} | hash        | {column}",
                column.master_ext_table_index()
            );
        }
        for column in CascadeExtTableColumn::iter() {
            println!(
                "{:>3} | cascade     | {column}",
                column.master_ext_table_index()
            );
        }
        for column in LookupExtTableColumn::iter() {
            println!(
                "{:>3} | lookup      | {column}",
                column.master_ext_table_index()
            );
        }
        for column in U32ExtTableColumn::iter() {
            println!(
                "{:>3} | u32         | {column}",
                column.master_ext_table_index()
            );
        }
        for column in DegreeLoweringExtTableColumn::iter() {
            println!(
                "{:>3} | degree low. | {column}",
                column.master_ext_table_index()
            );
        }
    }

    #[test]
    fn smallest_possible_padded_height_is_correct_test() {
        let (_, proof) = crate::prove("halt", &[], &[]);
        let claim = proof.claim();
        let smallest_padded_height_exp = claim.padded_height().ilog2();
        let smallest_padded_height_exp: usize = smallest_padded_height_exp.try_into().unwrap();
        assert_eq!(smallest_padded_height_exp, LOG2_MIN_PADDED_HEIGHT);
    }
}<|MERGE_RESOLUTION|>--- conflicted
+++ resolved
@@ -54,7 +54,6 @@
 use crate::table::*;
 use crate::vm::AlgebraicExecutionTrace;
 
-<<<<<<< HEAD
 /// The degree of the AIR after the degree lowering step.
 ///
 /// Using substitution and the introduction of new variables, the degree of the AIR as specified
@@ -79,8 +78,6 @@
 pub const AIR_TARGET_DEGREE: Degree = 4;
 
 /// The total number of base columns across all tables.
-=======
->>>>>>> bb76d16f
 pub const NUM_BASE_COLUMNS: usize = program_table::BASE_WIDTH
     + processor_table::BASE_WIDTH
     + op_stack_table::BASE_WIDTH
@@ -1008,12 +1005,8 @@
     use crate::table::master_table::terminal_quotient_zerofier_inverse;
     use crate::table::master_table::transition_quotient_zerofier_inverse;
     use crate::table::master_table::TableId::*;
-<<<<<<< HEAD
     use crate::table::master_table::EXT_DEGREE_LOWERING_TABLE_END;
-=======
-    use crate::table::master_table::EXT_U32_TABLE_END;
     use crate::table::master_table::LOG2_MIN_PADDED_HEIGHT;
->>>>>>> bb76d16f
     use crate::table::master_table::NUM_BASE_COLUMNS;
     use crate::table::master_table::NUM_COLUMNS;
     use crate::table::master_table::NUM_EXT_COLUMNS;
