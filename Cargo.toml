[workspace]
members = ["triton-vm", "constraint-evaluation-generator"]
resolver = "2"

[profile.test]
opt-level = 1

[profile.release]
lto = "thin"

[profile.bench]
lto = "thin"

[workspace.package]
version = "0.38.2"
edition = "2021"
authors = ["Triton Software AG"]
license = "Apache-2.0"
homepage = "https://triton-vm.org/"
repository = "https://github.com/TritonVM/triton-vm"
readme = "README.md"
documentation = "https://triton-vm.org/spec/"

[workspace.dependencies]
anyhow = "1.0"
arbitrary = { version = "1", features = ["derive"] }
assert2 = "0.3"
colored = "2.1"
clap = { version = "4", features = ["derive", "cargo", "wrap_help", "unicode", "string"] }
criterion = { version = "0.5", features = ["html_reports"] }
directories = "5"
get-size = "0.1.4"
itertools = "0.12"
lazy_static = "1.4"
ndarray = { version = "0.15", features = ["rayon"] }
nom = "7.1"
num-traits = "0.2"
prettyplease = "0.2"
pretty_assertions = "1.4"
proc-macro2 = "1.0"
proptest = "1.4"
proptest-arbitrary-interop = "0.1"
quote = "1.0"
rand = "0.8.5"
rand_core = "0.6.4"
rayon = "1.10"
serde = { version = "1", features = ["derive"] }
serde_derive = "1"
serde_json = "1.0"
strum = { version = "0.26", features = ["derive"] }
syn = "2.0"
test-strategy = "0.3.1"
thiserror = "1.0"
<<<<<<< HEAD
twenty-first = "0.39"
=======
twenty-first = "0.40"
>>>>>>> 751aa0fa
unicode-width = "0.1"

[workspace.lints.clippy]
cast_lossless = "warn"
cloned_instead_of_copied = "warn"
copy_iterator = "warn"
default_trait_access = "warn"
doc_link_with_quotes = "warn"
expl_impl_clone_on_copy = "warn"
explicit_deref_methods = "warn"
explicit_into_iter_loop = "warn"
explicit_iter_loop = "warn"
filter_map_next = "warn"
flat_map_option = "warn"
fn_params_excessive_bools = "warn"
from_iter_instead_of_collect = "warn"
if_not_else = "warn"
implicit_clone = "warn"
inconsistent_struct_constructor = "warn"
inefficient_to_string = "warn"
invalid_upcast_comparisons = "warn"
items_after_statements = "warn"
large_digit_groups = "warn"
macro_use_imports = "warn"
manual_assert = "warn"
manual_instant_elapsed = "warn"
manual_let_else = "warn"
manual_ok_or = "warn"
manual_string_new = "warn"
many_single_char_names = "warn"
map_unwrap_or = "warn"
match_wild_err_arm = "warn"
match_wildcard_for_single_variants = "warn"
mismatching_type_param_order = "warn"
mut_mut = "warn"
needless_continue = "warn"
needless_for_each = "warn"
no_effect_underscore_binding = "warn"
option_option = "warn"
range_minus_one = "warn"
range_plus_one = "warn"
redundant_else = "warn"
ref_binding_to_reference = "warn"
ref_option_ref = "warn"
same_functions_in_if_condition = "warn"
should_panic_without_expect = "warn"
stable_sort_primitive = "warn"
unchecked_duration_subtraction = "warn"
unnecessary_box_returns = "warn"
unnecessary_join = "warn"
unnecessary_wraps = "warn"
unused_async = "warn"
used_underscore_binding = "warn"
verbose_bit_mask = "warn"

[workspace.dependencies.cargo-husky]
version = "1.5"
default-features = false
features = ["precommit-hook", "run-cargo-clippy", "run-cargo-fmt"]<|MERGE_RESOLUTION|>--- conflicted
+++ resolved
@@ -51,11 +51,7 @@
 syn = "2.0"
 test-strategy = "0.3.1"
 thiserror = "1.0"
-<<<<<<< HEAD
-twenty-first = "0.39"
-=======
 twenty-first = "0.40"
->>>>>>> 751aa0fa
 unicode-width = "0.1"
 
 [workspace.lints.clippy]
